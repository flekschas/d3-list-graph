--- conflicted
+++ resolved
@@ -585,7 +585,6 @@
     fill-opacity: 1 !important;
   }
 
-<<<<<<< HEAD
   .context-menu {
     .bg {
       fill: #ccc;
@@ -604,7 +603,6 @@
     }
   }
 
-=======
   .link-indicator {
     opacity: 0;
     transition: all $transitionFast $easeInOutCubic;
@@ -648,7 +646,6 @@
     transform: translateY(1px);
   }
 
->>>>>>> 0e27b3a5
   .sorting {
     opacity: 0.33;
   }
